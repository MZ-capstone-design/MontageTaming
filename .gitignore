--- conflicted
+++ resolved
@@ -4,9 +4,4 @@
 *.pyc
 *.pth
 *.ckpt
-<<<<<<< HEAD
-wandb
-=======
-/img
-*.out
->>>>>>> d5545d45
+wandb